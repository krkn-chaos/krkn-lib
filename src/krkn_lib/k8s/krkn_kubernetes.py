--- conflicted
+++ resolved
@@ -2744,379 +2744,6 @@
         ]
         return pods_and_namespaces
 
-<<<<<<< HEAD
-=======
-    def monitor_pods_by_label(
-        self,
-        label_selector: str,
-        pods_and_namespaces: list[(str, str)],
-        field_selector: str = None,
-        max_timeout: int = 30,
-        event: threading.Event = None,
-    ) -> PodsMonitorThread:
-        """
-        Starts monitoring a list of pods identified as tuples
-        (pod_name, namespace) filtered by label selector
-        and collects infos about the pods recovery after a kill scenario.
-        Returns a PodsMonitorThread that can be joined after the scenario
-        to retrieve the PodsStatus object containing all the information
-        collected in background during the chaos run.
-
-        :param label_selector: the label selector used
-            to filter the pods to monitor (must be the
-            same used in `select_pods_by_label`)
-        :param pods_and_namespaces: the list of pods collected
-            by `select_pods_by_label` against which the changes
-            in the pods state is monitored
-        :param field_selector: filter results by config details
-            select only running pods by setting "status.phase=Running"
-        :param max_timeout: the expected time the pods should take
-            to recover. If the killed pods are replaced in this time frame,
-            but they didn't reach the Ready State, they will be marked as
-            unrecovered. If during the time frame the pods are not replaced
-            at all the error field of the PodsStatus structure will be
-            valorized with an exception.
-        :param event: a threading event can be passed to interrupt the process
-            before the timeout. Simply call set() method on the event passed
-            to make the thread return immediately
-        :return: a PodsMonitorThread structure that can be joined
-            in any place of the code, to collect the PodsStatus structure
-            returned, in order to make the process run in background
-            while a chaos scenario is performed.
-
-        """
-        pods_status = PodsStatus()
-        return self.__start_monitoring_pods(
-            pods_and_namespaces=pods_and_namespaces,
-            max_timeout=max_timeout,
-            pods_status=pods_status,
-            label_selector=label_selector,
-            field_selector=field_selector,
-            event=event,
-        )
-
-    def monitor_pods_by_name_pattern_and_namespace_pattern(
-        self,
-        pod_name_pattern: str,
-        namespace_pattern: str,
-        pods_and_namespaces: list[(str, str)],
-        field_selector: str = None,
-        max_timeout=30,
-        event: threading.Event = None,
-    ) -> PodsMonitorThread:
-        """
-        Starts monitoring a list of pods identified as tuples
-        (pod_name, namespace) filtered by a pod name regex pattern
-        and a namespace regex pattern, and collects infos about the
-        pods recovery after a kill scenario. Returns a PodsMonitorThread
-        that can be joined after the scenario to retrieve the PodsStatus
-        object containing all the information collected in background during
-        the chaos run.
-
-        :param pod_name_pattern: a regex representing the
-            pod name pattern used to filter the pods to be monitored
-            (must be the same used in
-            `select_pods_by_name_pattern_and_namespace_pattern`)
-        :param namespace_pattern: a regex representing the namespace
-            pattern used to filter the pods to be monitored
-            (must be the same used in
-            `select_pods_by_name_pattern_and_namespace_pattern`)
-        :param pods_and_namespaces: the list of pods collected by
-            `select_pods_by_name_pattern_and_namespace_pattern` against
-            which the changes in the pods state is monitored
-        :param field_selector: filter results by config details
-            select only running pods by setting "status.phase=Running"
-        :param max_timeout: the expected time the pods should take to
-            recover. If the killed pods are replaced in this time frame,
-            but they didn't reach the Ready State, they will be marked as
-            unrecovered. If during the time frame the pods are not replaced
-            at all the error field of the PodsStatus structure will be
-            valorized with an exception.
-        :param event: a threading event can be passed to interrupt the process
-            before the timeout. Simply call set() method on the event passed
-            to make the thread return immediately
-        :return: a PodsMonitorThread structure that can be joined in any
-            place of the code, to collect the PodsStatus structure returned,
-            in order to make the process run in background while a chaos
-            scenario is performed.
-
-        """
-        pods_status = PodsStatus()
-        return self.__start_monitoring_pods(
-            pods_and_namespaces=pods_and_namespaces,
-            max_timeout=max_timeout,
-            pods_status=pods_status,
-            field_selector=field_selector,
-            name_pattern=pod_name_pattern,
-            namespace_pattern=namespace_pattern,
-            event=event,
-        )
-
-    def monitor_pods_by_namespace_pattern_and_label(
-        self,
-        namespace_pattern: str,
-        label_selector: str,
-        pods_and_namespaces: list[(str, str)],
-        field_selector: str = None,
-        max_timeout=30,
-        event: threading.Event = None,
-    ) -> PodsMonitorThread:
-        """
-        Starts monitoring a list of pods identified as tuples
-        (pod_name, namespace) filtered by a namespace regex pattern
-        and a pod label selector, and collects infos about the
-        pods recovery after a kill scenario. Returns a PodsMonitorThread
-        that can be joined after the scenario to retrieve the PodsStatus
-        object containing all the information collected in background during
-        the chaos run.
-
-        :param label_selector: the label selector used to filter
-            the pods to monitor (must be the same used in
-            `select_pods_by_label`)
-        :param namespace_pattern: a regex representing the namespace
-            pattern used to filter the pods to be monitored (must be
-            the same used
-            in `select_pods_by_name_pattern_and_namespace_pattern`)
-        :param pods_and_namespaces: the list of pods collected by
-            `select_pods_by_name_pattern_and_namespace_pattern` against
-            which the changes in the pods state is monitored
-        :param field_selector: filter results by config details
-            select only running pods by setting "status.phase=Running"
-        :param max_timeout: the expected time the pods should take to recover.
-            If the killed pods are replaced in this time frame, but they
-            didn't reach the Ready State, they will be marked as unrecovered.
-            If during the time frame the pods are not replaced
-            at all the error field of the PodsStatus structure will be
-            valorized with an exception.
-        :param event: a threading event can be passed to interrupt the process
-            before the timeout. Simply call set() method on the event passed
-            to make the thread return immediately
-        :return: a PodsMonitorThread structure that can be joined in
-            any place of the code, to collect the PodsStatus structure
-            returned, in order to make the process run in background while
-            a chaos scenario is performed.
-
-        """
-        pods_status = PodsStatus()
-        return self.__start_monitoring_pods(
-            pods_and_namespaces=pods_and_namespaces,
-            max_timeout=max_timeout,
-            pods_status=pods_status,
-            label_selector=label_selector,
-            field_selector=field_selector,
-            namespace_pattern=namespace_pattern,
-            event=event,
-        )
-
-    def __start_monitoring_pods(
-        self,
-        pods_and_namespaces: list[(str, str)],
-        pods_status: PodsStatus,
-        max_timeout: int,
-        label_selector: str = None,
-        field_selector: str = None,
-        pod_name: str = None,
-        namespace_pattern: str = None,
-        name_pattern: str = None,
-        event: threading.Event = None,
-    ) -> PodsMonitorThread:
-        executor = ThreadPoolExecutor()
-        future = executor.submit(
-            self.__monitor_pods_worker,
-            pods_and_namespaces=pods_and_namespaces,
-            pods_status=pods_status,
-            max_timeout=max_timeout,
-            label_selector=label_selector,
-            field_selector=field_selector,
-            pod_name=pod_name,
-            namespace_pattern=namespace_pattern,
-            name_pattern=name_pattern,
-            event=event,
-        )
-
-        return PodsMonitorThread(executor, future)
-
-    def __monitor_pods_worker(
-        self,
-        pods_and_namespaces: [(str, str)],
-        pods_status: PodsStatus,
-        max_timeout: int,
-        label_selector: str = None,
-        field_selector: str = None,
-        pod_name: str = None,
-        namespace_pattern: str = None,
-        name_pattern: str = None,
-        event: threading.Event = None,
-    ) -> PodsStatus:
-        missing_pods = set()
-        pods_to_wait = set()
-        pods_already_watching = set()
-        start_time = time.time()
-        _event = threading.Event() if not event else event
-        if (
-            label_selector
-            and not pod_name
-            and not name_pattern
-            and not namespace_pattern
-        ):
-            select_method = partial(
-                self.select_pods_by_label,
-                label_selector=label_selector,
-                field_selector=field_selector,
-            )
-        elif (
-            name_pattern
-            and namespace_pattern
-            and not pod_name
-            and not label_selector
-        ):
-            select_method = partial(
-                self.select_pods_by_name_pattern_and_namespace_pattern,
-                pod_name_pattern=name_pattern,
-                namespace_pattern=namespace_pattern,
-                field_selector=field_selector,
-            )
-        elif (
-            namespace_pattern
-            and label_selector
-            and not pod_name
-            and not name_pattern
-        ):
-            select_method = partial(
-                self.select_pods_by_namespace_pattern_and_label,
-                namespace_pattern=namespace_pattern,
-                label_selector=label_selector,
-                field_selector=field_selector,
-            )
-        else:
-            pods_status.error = (
-                "invalid parameter combination, "
-                "check hasn't been performed, aborting."
-            )
-            return pods_status
-
-        while time.time() - start_time <= max_timeout:
-            if event and event.is_set():
-                return pods_status
-
-            time_offset = time.time() - start_time
-            remaining_time = max_timeout - time_offset
-            current_pods_and_namespaces = select_method()
-            # no pods have been killed or pods have been killed and
-            # respawned with the same names
-            if set(pods_and_namespaces) == set(current_pods_and_namespaces):
-                for pod in current_pods_and_namespaces:
-
-                    pod_info = self.get_pod_info(
-                        pod[0], pod[1], delete_expected=True
-                    )
-                    # for pod_info in pod_list_info:
-                    if pod_info:
-                        pod_creation_timestamp = (
-                            pod_info.creation_timestamp.timestamp()
-                        )
-                        if start_time < pod_creation_timestamp:
-                            missing_pods.add(pod)
-                pods_to_wait.update(missing_pods)
-
-            # pods have been killed but respawned with different names
-            elif set(pods_and_namespaces) != set(
-                current_pods_and_namespaces
-            ) and len(pods_and_namespaces) <= len(current_pods_and_namespaces):
-                # in this case the pods to wait have been respawn
-                # with different names
-                pods_to_wait.update(
-                    set(current_pods_and_namespaces) - set(pods_and_namespaces)
-                )
-
-            # pods have been killed and are not
-            # respawned yet (missing pods names
-            # are collected
-            elif set(pods_and_namespaces) != set(
-                current_pods_and_namespaces
-            ) and len(pods_and_namespaces) > len(current_pods_and_namespaces):
-                # update on missing_pods set is idempotent since the tuple
-                # pod_name,namespace is unique in the cluster
-                missing_pods.update(
-                    set(pods_and_namespaces) - set(current_pods_and_namespaces)
-                )
-                continue
-            # no change has been made in the pod set,
-            # maybe is taking some time to
-            # inject the chaos, let's see the next iteration.
-            if len(pods_to_wait) == 0:
-                continue
-            futures = []
-            with ThreadPoolExecutor() as executor:
-                for pod_and_namespace in pods_to_wait:
-                    if pod_and_namespace not in pods_already_watching:
-
-                        # need name of new pod
-                        future = executor.submit(
-                            self.__wait_until_pod_is_ready_worker,
-                            pod_name=pod_and_namespace[0],
-                            namespace=pod_and_namespace[1],
-                            event=_event,
-                        )
-                        futures.append(future)
-                        pods_already_watching.add(pod_and_namespace)
-
-                # this will wait all the futures to
-                # finish within the remaining time
-                done, undone = wait(futures, timeout=remaining_time)
-                _event.set()
-                for future in done:
-                    result = future.result()
-                    # sum the time elapsed waiting before the pod
-                    # has been rescheduled (rescheduling time)
-                    # to the effective recovery time of the pod
-                    if result.pod_readiness_time:
-                        result.pod_rescheduling_time = (
-                            time.time()
-                            - start_time
-                            - result.pod_readiness_time
-                        )
-                        result.total_recovery_time = (
-                            result.pod_readiness_time
-                            + result.pod_rescheduling_time
-                        )
-
-                        pods_status.recovered.append(result)
-                for future in undone:
-                    result = future.result()
-                    pods_status.unrecovered.append(result)
-
-                missing_pods.clear()
-
-        # if there are missing pods, pods affected
-        # by the chaos did not restart after the chaos
-        # an exception will be set in the PodsStatus
-        # structure that will be catched at the end of
-        # the monitoring,
-        if len(missing_pods) > 0:
-            if not _event.is_set():
-                pods_status.error = f'{", ".join([f"pod: {p[0]} namespace:{p[1]}" for p in missing_pods])}'  # NOQA
-
-        return pods_status
-
-    def __wait_until_pod_is_ready_worker(
-        self, pod_name: str, namespace: str, event: threading.Event
-    ) -> AffectedPod:
-        start_time = time.time()
-        ready = False
-
-        while not ready and not event.is_set():
-            ready = self.is_pod_running(pod_name, namespace)
-        end_time = time.time()
-        pod = AffectedPod(
-            pod_name=pod_name,
-            namespace=namespace,
-        )
-        if not event.is_set():
-            pod.pod_readiness_time = end_time - start_time
-        return pod
-
->>>>>>> f43193a6
     def replace_service_selector(
         self, new_selectors: list[str], service_name: str, namespace: str
     ) -> Optional[dict[Any]]:
